import { NextRequest, NextResponse } from 'next/server';
import { z } from 'zod';
import { studentSchema } from '@/lib/validations/student';
import { getStudentById, updateStudent, deleteStudent } from '@/lib/db/queries/students';

interface RouteContext {
  params: Promise<{
    id: string;
  }>;
}

export async function GET(req: NextRequest, { params }: RouteContext) {
  try {
    const { id } = await params;
    const student = await getStudentById(id);
    if (!student) {
      return NextResponse.json({ error: 'Student not found' }, { status: 404 });
    }
    return NextResponse.json({ student });
  } catch (error) {
    console.error('Failed to fetch student:', error);
    return NextResponse.json({ error: 'Internal Server Error' }, { status: 500 });
  }
}

// PUT handler for updating a student
export async function PUT(
  request: NextRequest,
<<<<<<< HEAD
  { params }: { params: Promise<{ id: string }> }
=======
  { params }: RouteContext
>>>>>>> bdd3a4a2
) {
  try {
    const { id } = await params;
    const body = await request.json();
    const parsed = studentSchema.partial().parse(body); // Allow partial updates
<<<<<<< HEAD
    const { id } = await params;
=======
>>>>>>> bdd3a4a2
    const student = await updateStudent(id, parsed);
    return NextResponse.json({ student }, { status: 200 });
  } catch (error) {
    if (error instanceof z.ZodError) {
      return NextResponse.json({ error: 'Validation failed', issues: error.issues }, { status: 400 });
    }
    console.error('Error updating student:', error);
    return NextResponse.json({ error: 'Internal server error' }, { status: 500 });
  }
}

// DELETE handler for deleting a student
export async function DELETE(
  request: NextRequest,
<<<<<<< HEAD
  { params }: { params: Promise<{ id: string }> }
=======
  { params }: RouteContext
>>>>>>> bdd3a4a2
) {
  try {
    const { id } = await params;
    await deleteStudent(id);
    return new NextResponse(null, { status: 204 }); // No Content
  } catch (error) {
    console.error('Error deleting student:', error);
    return NextResponse.json({ error: 'Internal server error' }, { status: 500 });
  }
} <|MERGE_RESOLUTION|>--- conflicted
+++ resolved
@@ -26,20 +26,13 @@
 // PUT handler for updating a student
 export async function PUT(
   request: NextRequest,
-<<<<<<< HEAD
   { params }: { params: Promise<{ id: string }> }
-=======
-  { params }: RouteContext
->>>>>>> bdd3a4a2
 ) {
   try {
     const { id } = await params;
     const body = await request.json();
     const parsed = studentSchema.partial().parse(body); // Allow partial updates
-<<<<<<< HEAD
     const { id } = await params;
-=======
->>>>>>> bdd3a4a2
     const student = await updateStudent(id, parsed);
     return NextResponse.json({ student }, { status: 200 });
   } catch (error) {
@@ -54,11 +47,7 @@
 // DELETE handler for deleting a student
 export async function DELETE(
   request: NextRequest,
-<<<<<<< HEAD
   { params }: { params: Promise<{ id: string }> }
-=======
-  { params }: RouteContext
->>>>>>> bdd3a4a2
 ) {
   try {
     const { id } = await params;
